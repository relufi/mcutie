use core::ops::Deref;

pub(crate) use atomic16::assign_pid;
use embassy_futures::select::{select, select3, Either};
use embassy_net::{dns::DnsQueryType, tcp::{TcpReader, TcpSocket, TcpWriter}, IpAddress, IpEndpoint, Ipv4Address, Stack};
use embassy_sync::{
    blocking_mutex::raw::CriticalSectionRawMutex,
    mutex::Mutex,
    pubsub::{PubSubChannel, Subscriber, WaitResult},
    signal::Signal,
};
use embassy_time::Timer;
use embedded_io_async::Write;
// use log::{error,trace,warn,debug};
use mqttrs::{
    decode_slice,
    Connect,
    ConnectReturnCode,
    LastWill,
    Packet,
    Pid,
    Protocol,
    Publish,
    QoS,
    QosPid,
};

use crate::{device_id, fmt::Debug2Format, Buffer, ControlMessage, Error, IpDn, MqttMessage, Payload, Publishable, Topic, TopicString, CONFIRMATION_TIMEOUT, DATA_CHANNEL, DEFAULT_BACKOFF, RESET_BACKOFF};

static WRITE_BUFFER: Mutex<CriticalSectionRawMutex, Buffer<4096>> = Mutex::new(Buffer::new());
static WRITE_PENDING: Signal<CriticalSectionRawMutex, ()> = Signal::new();
static WRITE_COMPLETE: Signal<CriticalSectionRawMutex, ()> = Signal::new();

pub(crate) static CONTROL_CHANNEL: PubSubChannel<CriticalSectionRawMutex, ControlMessage, 2, 5, 0> =
    PubSubChannel::new();

type ControlSubscriber = Subscriber<'static, CriticalSectionRawMutex, ControlMessage, 2, 5, 0>;

pub(crate) async fn subscribe() -> ControlSubscriber {
    loop {
        if let Ok(sub) = CONTROL_CHANNEL.subscriber() {
            return sub;
        }

        Timer::after_millis(50).await;
    }
}

#[cfg(target_has_atomic = "16")]
mod atomic16 {
    use core::sync::atomic::{AtomicU16, Ordering};

    use mqttrs::Pid;

    static PID: AtomicU16 = AtomicU16::new(0);

    pub(crate) async fn assign_pid() -> Pid {
        Pid::new() + PID.fetch_add(1, Ordering::SeqCst)
    }
}

#[cfg(not(target_has_atomic = "16"))]
mod atomic16 {
    use embassy_sync::{blocking_mutex::raw::CriticalSectionRawMutex, mutex::Mutex};
    use mqttrs::Pid;

    static PID_MUTEX: Mutex<CriticalSectionRawMutex, u16> = Mutex::new(0);

    pub(crate) async fn assign_pid() -> Pid {
        let mut locked = PID_MUTEX.lock().await;
        *locked += 1;

        Pid::new() + *locked
    }
}

pub(crate) async fn send_packet(packet: Packet<'_>) -> Result<(), Error> {
    loop {
        // trace!("Waiting for data to be written");
        WRITE_COMPLETE.wait().await;

        {
            let mut buffer = WRITE_BUFFER.lock().await;
            // trace!("Encoding packet");

            match buffer.encode_packet(&packet) {
                Ok(()) => {
                    // trace!("Signaling data ready");
                    WRITE_PENDING.signal(());
                    return Ok(());
                }
                Err(mqttrs::Error::WriteZero) => {}
                Err(_) => {
                    // error!("Failed to send packet");
                    return Err(Error::PacketError);
                }
            }
        }
    }
}

pub(crate) async fn wait_for_publish(
    mut subscriber: ControlSubscriber,
    expected_pid: Pid,
) -> Result<(), Error> {
    match select(
        async {
            loop {
                match subscriber.next_message().await {
                    WaitResult::Lagged(_) => {
                        // Maybe we missed the message?
                    }
                    WaitResult::Message(ControlMessage::Published(published_pid)) => {
                        if published_pid == expected_pid {
                            return Ok(());
                        }
                    }
                    _ => {}
                }
            }
        },
        Timer::after_millis(CONFIRMATION_TIMEOUT),
    )
    .await
    {
        Either::First(r) => r,
        Either::Second(_) => Err(Error::TimedOut),
    }
}

pub(crate) async fn publish(
    topic_name: &str,
    payload: &[u8],
    qos: QoS,
    retain: bool,
) -> Result<(), Error> {
    let subscriber = subscribe().await;

    let (qospid, pid) = match qos {
        QoS::AtMostOnce => (QosPid::AtMostOnce, None),
        QoS::AtLeastOnce => {
            let pid = assign_pid().await;
            (QosPid::AtLeastOnce(pid), Some(pid))
        }
        QoS::ExactlyOnce => {
            let pid = assign_pid().await;
            (QosPid::ExactlyOnce(pid), Some(pid))
        }
    };

    let packet = Packet::Publish(Publish {
        dup: false,
        qospid,
        retain,
        topic_name,
        payload,
    });

    send_packet(packet).await?;

    if let Some(expected_pid) = pid {
        wait_for_publish(subscriber, expected_pid).await
    } else {
        Ok(())
    }
}

fn packet_size(buffer: &[u8]) -> Option<usize> {
    let mut pos = 1;
    let mut multiplier = 1;
    let mut value = 0;

    while pos < buffer.len() {
        value += (buffer[pos] & 127) as usize * multiplier;
        multiplier *= 128;

        if (buffer[pos] & 128) == 0 {
            return Some(value + pos + 1);
        }

        pos += 1;
        if pos == 5 {
            return Some(0);
        }
    }

    None
}

/// The MQTT task that must be run in order for the stack to operate.
pub struct McutieTask<'t, T, L, const S: usize>
where
    T: Deref<Target = str> + 't,
    L: Publishable + 't,
{
    pub(crate) network: Stack<'t>,
    pub(crate) broker: IpDn<'t>,
    pub(crate) last_will: Option<L>,
    pub(crate) username: Option<&'t str>,
    pub(crate) password: Option<&'t str>,
    pub(crate) subscriptions: [Topic<T>; S],
}

impl<'t, T, L, const S: usize> McutieTask<'t, T, L, S>
where
    T: Deref<Target = str> + 't,
    L: Publishable + 't,
{
    #[cfg(not(feature = "homeassistant"))]
    async fn ha_handle_update(&self, _topic: &Topic<TopicString>, _payload: &Payload) -> bool {
        false
    }

    pub async fn recv_loop(&self, mut reader: TcpReader<'_>) -> Result<(), Error> {
        let mut buffer = [0_u8; 4096];
        let mut cursor: usize = 0;

        let controller = CONTROL_CHANNEL.immediate_publisher();

        loop {
            // trace!("socket read data start {}",cursor);
            match reader.read(&mut buffer[cursor..]).await {
                Ok(0) => {
                    // error!("Receive socket closed");
                    return Ok(());
                }
                Ok(len) => {
                    cursor += len;
                }
                Err(_) => {
                    // error!("I/O failure reading packet");
                    return Err(Error::IOError);
                }
            }
            // trace!("Received {} bytes", cursor);
            let mut start_pos = 0;
            loop {
                let packet_length = match packet_size(&buffer[start_pos..cursor]) {
                    Some(0) => {
                        // error!("Invalid MQTT packet");
                        return Err(Error::PacketError);
                    }
                    Some(len) => len,
                    None => {
                        // None is returned when there is not yet enough data to decode a packet.
                        if start_pos != 0 {
                            buffer.copy_within(start_pos..cursor, 0);
                            cursor = cursor - start_pos;
                        }
                        break;
                    }
                };
                // trace!("Received packet_length cursor: {},start_pos: {},packet_length: {}",cursor,start_pos, packet_length);
                let packet = match decode_slice(&buffer[start_pos..(start_pos + packet_length)]) {
                    Ok(Some(p)) => p,
                    Ok(None) => {
                        // error!("Packet length calculation failed.");
                        return Err(Error::PacketError);
                    }
                    Err(_) => {
                        // error!("Invalid MQTT packet");
                        return Err(Error::PacketError);
                    }
                };

                // trace!(
                //     "Received packet from broker: {:?}",
                //     Debug2Format(&packet.get_type())
                // );

                match packet {
                    Packet::Connack(connack) => match connack.code {
                        ConnectReturnCode::Accepted => {
                            #[cfg(feature = "homeassistant")]
                            self.ha_after_connected().await;

                            for topic in &self.subscriptions {
                                let _ = topic.subscribe(false).await;
                            }

                            DATA_CHANNEL.send(MqttMessage::Connected).await;
                        }
                        _ => {
                            // error!("Connection request to broker was not accepted");
                            return Err(Error::IOError);
                        }
                    },
                    Packet::Pingresp => {}

                    Packet::Publish(publish) => {
                        match (
                            Topic::from_str(publish.topic_name),
                            Payload::from(publish.payload),
                        ) {
                            (Ok(topic), Ok(payload)) => {
                                if !self.ha_handle_update(&topic, &payload).await {
                                    log::info!("Published message handle start");
                                    DATA_CHANNEL
                                        .send(MqttMessage::Publish(topic, payload))
                                        .await;
                                }
                            }
                            _ => {
                                // error!("Unable to process publish data as it was too large");
                            }
                        }

                        match publish.qospid {
                            mqttrs::QosPid::AtMostOnce => {}
                            mqttrs::QosPid::AtLeastOnce(pid) => {
                                send_packet(Packet::Puback(pid)).await?;
                            }
                            mqttrs::QosPid::ExactlyOnce(pid) => {
                                send_packet(Packet::Pubrec(pid)).await?;
                            }
                        }
                    }
                    Packet::Puback(pid) => {
                        log::info!("Published message start pid {}",pid.get());
                        controller.publish_immediate(ControlMessage::Published(pid));
                        log::info!("Published message end pid {}",pid.get());
                    }
                    Packet::Pubrec(pid) => {
                        controller.publish_immediate(ControlMessage::Published(pid));
                        send_packet(Packet::Pubrel(pid)).await?;
                    }
                    Packet::Pubrel(pid) => send_packet(Packet::Pubrel(pid)).await?,
                    Packet::Pubcomp(_) => {}

                    Packet::Suback(suback) => {
                        if let Some(return_code) = suback.return_codes.first() {
                            controller.publish_immediate(ControlMessage::Subscribed(
                                suback.pid,
                                *return_code,
                            ));
                        } else {
                            // warn!("Unexpected suback with no return codes");
                        }
                    }
                    Packet::Unsuback(pid) => {
                        controller.publish_immediate(ControlMessage::Unsubscribed(pid));
                    }

                    Packet::Connect(_)
                    | Packet::Subscribe(_)
                    | Packet::Pingreq
                    | Packet::Unsubscribe(_)
                    | Packet::Disconnect => {
                        //     debug!(
                        //     "Unexpected packet from broker: {:?}",
                        //     Debug2Format(&packet.get_type())
                        // );
                    }
                }
                start_pos = start_pos + packet_length;
                // Adjust the buffer to reclaim any unused data
                if start_pos == cursor {
                    cursor = 0;
                    break;
                }
            }
        }
    }

    async fn write_loop(&self, mut writer: TcpWriter<'_>) {
        // Clear out any old data.
        {
            let mut buffer = WRITE_BUFFER.lock().await;
            buffer.reset();
            WRITE_PENDING.reset();

            let mut last_will_topic = TopicString::new();
            let mut last_will_payload = Payload::new();

            let last_will = self.last_will.as_ref().and_then(|p| {
                if p.write_topic(&mut last_will_topic).is_ok()
                    && p.write_payload(&mut last_will_payload).is_ok()
                {
                    Some(LastWill {
                        topic: &last_will_topic,
                        message: &last_will_payload,
                        qos: p.qos(),
                        retain: p.retain(),
                    })
                } else {
                    None
                }
            });

            // Send our connection request.
            if buffer
                .encode_packet(&Packet::Connect(Connect {
                    protocol: Protocol::MQTT311,
                    keep_alive: 60,
                    client_id: device_id(),
                    clean_session: true,
                    last_will,
                    username: self.username,
                    password: self.password.map(|s| s.as_bytes()),
                }))
                .is_err()
            {
                // error!("Failed to encode connection packet");
                return;
            }

            if let Err(_e) = writer.write_all(&buffer).await {
                // error!("Failed to send connection packet: {:?}", e);
                return;
            }

            buffer.reset();

            WRITE_COMPLETE.signal(());
        }

        loop {
            // trace!("Writer waiting for data");
            WRITE_PENDING.wait().await;

            {
                let mut buffer = WRITE_BUFFER.lock().await;
                WRITE_PENDING.reset();
                // trace!("Writer locked data");

                if let Err(_e) = writer.write_all(&buffer).await {
                    // error!("Failed to send data: {:?}", e);
                    return;
                }

                buffer.reset();
            }

            // trace!("Writer signaling completion");
            WRITE_COMPLETE.signal(());
        }
    }

    /// Runs the MQTT stack. The future returns from this must be awaited for everything to work.
    pub async fn run(self) {
        let mut timeout: Option<u64> = None;

        let mut rx_buffer = [0; 4096];
        let mut tx_buffer = [0; 4096];

        loop {
            if let Some(millis) = timeout.replace(DEFAULT_BACKOFF) {
                Timer::after_millis(millis).await;
            }

            if !self.network.is_config_up() {
                // trace!("Waiting for network to configure.");
                self.network.wait_config_up().await;
                // trace!("Network configured.");
            }

            let ip_addrs = self.network.dns_query(self.broker.hostname, DnsQueryType::A).await;
            let ip = ip_addrs.ok().and_then(|mut ip_addrs| ip_addrs.pop())
                .unwrap_or(self.broker.back_ip);
            let ip = IpEndpoint::new(ip, self.broker.port);
            // trace!("Connecting to {}", ip);

            let mut socket = TcpSocket::new(self.network, &mut rx_buffer, &mut tx_buffer);
<<<<<<< HEAD
            if let Err(_e) = socket.connect(ip).await {
                // error!("Failed to connect to {}:1883: {:?}", ip, e);
=======
            socket.set_timeout(Some(embassy_time::Duration::from_secs(45)));
            socket.set_keep_alive(Some(embassy_time::Duration::from_secs(15)));
            if let Err(e) = socket.connect(ip).await {
                error!("Failed to connect to {}:1883: {:?}", ip, e);
>>>>>>> b7ccf287
                continue;
            }

            // info!("Connected to {}", self.broker);
            timeout = Some(RESET_BACKOFF);

            let (reader, writer) = socket.split();

            let recv_loop = self.recv_loop(reader);
            let send_loop = self.write_loop(writer);

            let ping_loop = async {
                loop {
                    Timer::after_secs(45).await;

                    let _ = send_packet(Packet::Pingreq).await;
                }
            };

            select3(send_loop, ping_loop, recv_loop).await;

            socket.close();

            DATA_CHANNEL.send(MqttMessage::Disconnected).await;
        }
    }
}<|MERGE_RESOLUTION|>--- conflicted
+++ resolved
@@ -461,15 +461,10 @@
             // trace!("Connecting to {}", ip);
 
             let mut socket = TcpSocket::new(self.network, &mut rx_buffer, &mut tx_buffer);
-<<<<<<< HEAD
+            socket.set_timeout(Some(embassy_time::Duration::from_secs(45)));
+            socket.set_keep_alive(Some(embassy_time::Duration::from_secs(15)));
             if let Err(_e) = socket.connect(ip).await {
                 // error!("Failed to connect to {}:1883: {:?}", ip, e);
-=======
-            socket.set_timeout(Some(embassy_time::Duration::from_secs(45)));
-            socket.set_keep_alive(Some(embassy_time::Duration::from_secs(15)));
-            if let Err(e) = socket.connect(ip).await {
-                error!("Failed to connect to {}:1883: {:?}", ip, e);
->>>>>>> b7ccf287
                 continue;
             }
 
